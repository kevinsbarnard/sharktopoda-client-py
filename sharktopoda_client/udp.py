--- conflicted
+++ resolved
@@ -37,18 +37,12 @@
                     f"Received UDP datagram {datagram} from {host}:{port}"
                 )
 
-<<<<<<< HEAD
                 # Decode the datagram
                 json_data = datagram.decode('utf-8')
                 data = json.loads(json_data)
 
                 # Send the decoded data to the receive subject
                 self._receive_subject.on_next(data)
-=======
-                    # Decode the datagram
-                    json_data = datagram.decode('utf-8')
-                    data = json.loads(json_data)
->>>>>>> 3d548e4f
 
                 # except Exception as e:
                 #     self.logger.error(f"Error while reading UDP datagram: {e}")
