--- conflicted
+++ resolved
@@ -1,10 +1,6 @@
 [tool.poetry]
 name = "sharktopoda-client"
-<<<<<<< HEAD
-version = "0.2.0"
-=======
 version = "0.3.0"
->>>>>>> 49108372
 description = "Sharktopoda client API, translated to Python"
 authors = ["Kevin Barnard <kbarnard@mbari.org>"]
 license = "MIT"
